# Name: BoneJ_
# Author: Michael Doube
# Version: 1.0
# Date: 2009/10/08
<<<<<<< HEAD
# Requires: ImageJ 1.42l
=======
# Requires: ImageJ 1.43g
>>>>>>> 91f6f595
# Generate the jar file using: "jar cvfM jar_demo.jar *"

Plugins>BoneJ, "Analyse Skeleton", Analyze_Skeleton
Plugins>BoneJ, "Anisotropy", Anisotropy_
Plugins>BoneJ, "Connectivity", org.doube.bonej.Connectivity
Plugins>BoneJ, "Fit Sphere", Fit_Sphere
Plugins>BoneJ, "Fractal Dimension", Fractal_Count
Plugins>BoneJ, "Moments 3D", Moments_3D
Plugins>BoneJ, "Neck Shaft Angle", Neck_Shaft_Angle
Plugins>BoneJ, "Optimise Threshold", org.doube.bonej.ThresholdMinConn
Plugins>BoneJ, "Plateness", Plate_Rod
Plugins>BoneJ, "Purify", org.doube.bonej.Purify
Plugins>BoneJ, "Skeletonise 3D", org.doube.bonej.Skeletonize3D
Plugins>BoneJ, "Slice Geometry", Slice_Geometry
Plugins>BoneJ, "Thickness", org.doube.bonej.Thickness
Plugins>BoneJ, "Volume Fraction", Volume_Fraction
Plugins>Stacks, "Delete Slice Range", org.doube.bonej.DeleteSliceRange
Plugins>Process, "Erode 3D", org.doube.bonej.Erode
Plugins>Process, "Dilate 3D", org.doube.bonej.Dilate<|MERGE_RESOLUTION|>--- conflicted
+++ resolved
@@ -2,11 +2,7 @@
 # Author: Michael Doube
 # Version: 1.0
 # Date: 2009/10/08
-<<<<<<< HEAD
-# Requires: ImageJ 1.42l
-=======
 # Requires: ImageJ 1.43g
->>>>>>> 91f6f595
 # Generate the jar file using: "jar cvfM jar_demo.jar *"
 
 Plugins>BoneJ, "Analyse Skeleton", Analyze_Skeleton
